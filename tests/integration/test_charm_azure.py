#!/usr/bin/env python3
# Copyright 2024 Canonical Limited
# See LICENSE file for licensing details.

# Integration Tests TBD separately in next pulse

import asyncio
import json
import logging
import subprocess
import urllib.request
from pathlib import Path
from time import sleep

import pytest
import yaml
from pytest_operator.plugin import OpsTest

from .test_helpers import (
    add_juju_secret,
    delete_azure_container,
)

logger = logging.getLogger(__name__)

METADATA = yaml.safe_load(Path("./metadata.yaml").read_text())
APP_NAME = METADATA["name"]
BUCKET_NAME = "history-server"


@pytest.mark.abort_on_fail
async def test_build_and_deploy(ops_test: OpsTest, charm_versions, azure_storage_credentials):
    """Build the charm-under-test and deploy it together with related charms.

    Assert on the unit status before any relations/configurations take place.
    """
    logger.info("Setting up azure storage container.....")

    logger.info("Building charm")
    # Build and deploy charm from local source folder

    charm = await ops_test.build_charm(".")

    image_version = METADATA["resources"]["spark-history-server-image"]["upstream-source"]

    logger.info(f"Image version: {image_version}")

    image_metadata = json.loads(
        subprocess.check_output(
            f"./tests/integration/setup/get_image_metadata.sh {image_version}",
            shell=True,
            stderr=None,
        ).decode("utf-8")
    )

    spark_version = image_metadata["org.opencontainers.image.version"]

    logger.info(f"Spark version: {spark_version}")

    resources = {"spark-history-server-image": image_version}

    logger.info("Deploying charm")

    # Deploy the charm and wait for waiting status
    await asyncio.gather(
        ops_test.model.deploy(**charm_versions.azure_storage.deploy_dict()),
        ops_test.model.deploy(
            charm, resources=resources, application_name=APP_NAME, num_units=1, series="jammy"
        ),
    )

    await ops_test.model.wait_for_idle(
        apps=[charm_versions.azure_storage.application_name],
        timeout=1000,
        status="blocked",
        idle_period=30,
    )

    logger.info("Adding Juju secret for secret-key config option for azure-storage-integrator")
    credentials_secret_uri = await add_juju_secret(
        ops_test,
        charm_versions.azure_storage.application_name,
        "iamsecret",
        {"secret-key": azure_storage_credentials["secret-key"]},
    )
    logger.info(
        f"Juju secret for secret-key config option for azure-storage-integrator added. Secret URI: {credentials_secret_uri}"
    )

    configuration_parameters = {
        "container": azure_storage_credentials["container"],
        "path": azure_storage_credentials["path"],
        "storage-account": azure_storage_credentials["storage-account"],
        "connection-protocol": azure_storage_credentials["connection-protocol"],
        "credentials": credentials_secret_uri,
    }

    # create azure container
    logger.info(
        f"Creating container {azure_storage_credentials['container']} with path {azure_storage_credentials['path']}"
    )
    # First delete container
    delete_azure_container(azure_storage_credentials["container"])
    sleep(10)

    # apply new configuration options
    logger.info("Setting up configuration for azure-storage-integrator charm...")
    await ops_test.model.applications[charm_versions.azure_storage.application_name].set_config(
        configuration_parameters
    )

    logger.info(
        "Waiting for azure-storage-integrator and history-server charm to be idle and active..."
    )
    async with ops_test.fast_forward():
        await ops_test.model.wait_for_idle(
            apps=[
                charm_versions.azure_storage.application_name,
            ],
            status="active",
        )

    logger.info("Relating history server charm with azure-storage-integrator charm")

    await ops_test.model.add_relation(charm_versions.azure_storage.application_name, APP_NAME)

    await ops_test.model.wait_for_idle(
        apps=[APP_NAME, charm_versions.azure_storage.application_name], timeout=1000
    )

    # wait for active status
    await ops_test.model.wait_for_idle(
        apps=[APP_NAME],
        status="active",
        timeout=1000,
    )

    logger.info("Verifying history server has no app entries")

    status = await ops_test.model.get_status()
    address = status["applications"][APP_NAME]["units"][f"{APP_NAME}/0"]["address"]

    for i in range(0, 5):
        try:
            apps = json.loads(
                urllib.request.urlopen(f"http://{address}:18080/api/v1/applications").read()
            )
        except Exception:
            apps = []

        if len(apps) == 0:
            break
        else:
            sleep(5)

    assert len(apps) == 0

    logger.info("Setting up spark")

    setup_spark_output = subprocess.check_output(
<<<<<<< HEAD
        f"./tests/integration/setup/setup_spark_azure.sh {azure_storage_credentials['container']} {azure_storage_credentials['path']} {azure_storage_credentials['storage-account']} {azure_storage_credentials['secret-key']}",
=======
        f"./tests/integration/setup/setup_spark_azure.sh {azure_credentials['container']} {azure_credentials['path']} {azure_credentials['storage-account']} {azure_credentials['secret-key']} {image_version}",
>>>>>>> 7d35d3b2
        shell=True,
        stderr=None,
    ).decode("utf-8")

    logger.info(f"Setup spark output:\n{setup_spark_output}")

    logger.info("Executing Spark job")

    run_spark_output = subprocess.check_output(
        f"./tests/integration/setup/run_spark_job.sh {spark_version}", shell=True, stderr=None
    ).decode("utf-8")

    logger.info(f"Run spark output:\n{run_spark_output}")

    logger.info("Verifying history server has 1 app entry")

    for i in range(0, 5):
        try:
            apps = json.loads(
                urllib.request.urlopen(f"http://{address}:18080/api/v1/applications").read()
            )
        except Exception as e:
            logger.warning(f"Exception e: {e}")
            apps = []

        if len(apps) > 0:
            break
        else:
            sleep(30)

    assert len(apps) == 1

    logger.info("Delete azure container!")
    delete_azure_container(azure_storage_credentials["container"])<|MERGE_RESOLUTION|>--- conflicted
+++ resolved
@@ -158,11 +158,7 @@
     logger.info("Setting up spark")
 
     setup_spark_output = subprocess.check_output(
-<<<<<<< HEAD
         f"./tests/integration/setup/setup_spark_azure.sh {azure_storage_credentials['container']} {azure_storage_credentials['path']} {azure_storage_credentials['storage-account']} {azure_storage_credentials['secret-key']}",
-=======
-        f"./tests/integration/setup/setup_spark_azure.sh {azure_credentials['container']} {azure_credentials['path']} {azure_credentials['storage-account']} {azure_credentials['secret-key']} {image_version}",
->>>>>>> 7d35d3b2
         shell=True,
         stderr=None,
     ).decode("utf-8")
